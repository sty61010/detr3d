import warnings
import copy
import numpy as np
import torch
from torch import Tensor
import torch.nn as nn
import torch.nn.functional as F
from mmcv.cnn import xavier_init, constant_init
from mmcv.cnn.bricks.registry import (ATTENTION,
                                      TRANSFORMER_LAYER,
                                      TRANSFORMER_LAYER_SEQUENCE)
from mmcv.cnn.bricks.transformer import (BaseTransformerLayer,
                                         MultiScaleDeformableAttention,
                                         TransformerLayerSequence,
                                         build_transformer_layer_sequence,
                                         build_positional_encoding
                                         )
from mmcv.runner.base_module import BaseModule

from mmdet.models.utils.builder import TRANSFORMER
from torch.nn.init import normal_
from typing import Any, Dict, List, Optional, Tuple

from .detr3d_transformer import Detr3DCrossAtten
from .dca import DeformableCrossAttention
from .spatial_cross_attention import SpatialCrossAttention


def inverse_sigmoid(x: Tensor, eps: float = 1e-5):
    """Inverse function of sigmoid.
    Args:
        x (Tensor): The tensor to do the
            inverse.
        eps (float): EPS avoid numerical
            overflow. Defaults 1e-5.
    Returns:
        Tensor: The x has passed the inverse
            function of sigmoid, has same
            shape with input.
    """
    x = x.clamp(min=0, max=1)
    x1 = x.clamp(min=eps)
    x2 = (1 - x).clamp(min=eps)
    return torch.log(x1 / x2)


def flatten_features(mlvl_features: List[Tensor]) -> Tuple[Tensor, Tensor, Tensor]:
    """Flatten multi-level features and return the flattened features,
        spatial shapes, and level_start_index.
    Args:
        mlvl_features (list(Tensor)): List of features from different level
            and different cameras. The i-th element has shape
            [B, num_cameras, C, H_i, W_i].
    Returns:
        flat_features (Tensor): Flattened features from all levels with shape
            [num_cameras, \sum_{i=0}^{L} H_i * W_i, B, C], where L is the
            number of levels.
        spatial_shapes (Tensor): Spatial shape of features in different levels.
            With shape [num_levels, 2], last dimension represents (H, W).
        level_start_index (Tensor): The start index of each level. A tensor has shape
            [num_levels, ] and can be represented as [0, H_0*W_0, H_0*W_0+H_1*W_1, ...].
    """
    assert all([feat.dim() == 5 for feat in mlvl_features]
               ), 'The shape of each element of `mlvl_features` must be [B, num_cameras, C, H_i, W_i].'
    # flat_features: [B, num_cameras, C, \sum_{i=0}^{num_levels} H_i * W_i]
    flat_features = torch.cat([feat.flatten(-2) for feat in mlvl_features], dim=-1)
    # flat_features: [num_cameras, \sum_{i=0}^{num_levels} H_i * W_i, B, C]
    flat_features = flat_features.permute(1, 3, 0, 2)

    spatial_shapes = torch.tensor([feat.shape[-2:] for feat in mlvl_features],
                                  dtype=torch.long, device=mlvl_features[0].device)
    level_start_index = torch.cat([
        spatial_shapes.new_zeros((1, )),
        spatial_shapes.prod(1).cumsum(0)[:-1]
    ])
    return flat_features, spatial_shapes, level_start_index


@TRANSFORMER_LAYER_SEQUENCE.register_module()
class DeformableDetr3DTransformerEncoder(TransformerLayerSequence):
    """TransformerEncoder of DeformableDetr3D.
    Args:
        post_norm_cfg (dict): Config of last normalization layer. Default：
            `LN`. Only used when `self.pre_norm` is `True`
    """

    def __init__(self, transformerlayers, num_layers, positional_encoding=None, post_norm_cfg=dict(type='LN'), **kwargs):
        super().__init__(transformerlayers=transformerlayers, num_layers=num_layers, **kwargs)
        # if post_norm_cfg is not None:
        #     self.post_norm = build_norm_layer(
        #         post_norm_cfg, self.embed_dims)[1] if self.pre_norm else None
        # else:
        #     assert not self.pre_norm, f'Use prenorm in ' \
        #                               f'{self.__class__.__name__},' \
        #                               f'Please specify post_norm_cfg'
        self.positional_encoding = build_positional_encoding(positional_encoding) if positional_encoding is not None else None
        self.post_norm = None

    def forward(self,
                query: Tensor,
                key: Optional[Tensor] = None,
                value: Optional[Tensor] = None,
                grid_shape: Optional[Tuple[int]] = None,
                img_metas: List[Dict[str, Any]] = None,
                self_attn_args: Optional[Dict[str, Any]] = dict(),
                cross_attn_args: Optional[Dict[str, Any]] = dict(),
                **kwargs):
        """Forward function for `TransformerCoder`.
        Returns:
            Tensor: forwarded results with shape [num_query, bs, embed_dims].
        """
        query_pos = None
        if self.positional_encoding is not None:
            _, bs, _ = query.shape
            grid_H, grid_W = grid_shape
            # zero values mean valid positions
            mask = query.new_zeros((bs, grid_H, grid_W), dtype=torch.int)
            # [bs, embed_dims, grid_H, grid_W]
            query_pos = self.positional_encoding(mask)
            # [grid_H * grid_W, bs, embed_dims]
            query_pos = query_pos.flatten(-2).permute(2, 0, 1)
        x = super().forward(query=query,
                            key=key,
                            value=value,
                            query_pos=query_pos,
                            img_metas=img_metas,
                            self_attn_args=self_attn_args,
                            cross_attn_args=cross_attn_args,
                            **kwargs)
        # if self.post_norm is not None:
        #     x = self.post_norm(x)
        return x


@TRANSFORMER.register_module()
class DeformableDetr3DTransformer(BaseModule):
    """Implements the Deformable Detr3D transformer.
    Args:
        as_two_stage (bool): Generate query from encoder features.
            Default: False.
        num_feature_levels (int): Number of feature maps from FPN:
            Default: 4.
        two_stage_num_proposals (int): Number of proposals when set
            `as_two_stage` as True. Default: 300.
    """

    def __init__(self,
                 num_feature_levels=4,
                 num_cams=6,
                 two_stage_num_proposals=300,
                 encoder=None,
                 decoder=None,
                 grid_size=[4.096, 4.096, 8],
                 pc_range=[-51.2, -51.2, -5.0, 51.2, 51.2, 3.0],
                 ** kwargs):
        super(DeformableDetr3DTransformer, self).__init__(**kwargs)
        self.encoder = build_transformer_layer_sequence(encoder)
        self.decoder = build_transformer_layer_sequence(decoder)
        self.embed_dims = self.decoder.embed_dims
        self.num_feature_levels = num_feature_levels
        self.num_cams = num_cams
        self.two_stage_num_proposals = two_stage_num_proposals

        """ Initialize grid for bev grid: [y_range, x_range, 2]
            (last dimesion for x, y coordinate)
        """
        self.grid, self.normalized_grid_index = self.init_grid(grid_size=grid_size, pc_range=pc_range)
        # bev_query: [y_range * x_range, C]
<<<<<<< HEAD
        # self.bev_query = nn.Embedding(self.grid.shape[0] * self.grid.shape[1],
        #                               self.embed_dims)
        # self.bev_query = nn.Parameter(torch.Tensor(self.grid.shape[0] * self.grid.shape[1],
        #                                            self.embed_dims))
        self.bev_pos_emb_x = nn.Embedding(self.grid.shape[1], self.embed_dims // 2)
        self.bev_pos_emb_y = nn.Embedding(self.grid.shape[0], self.embed_dims // 2)

=======
        self.bev_query = nn.Embedding(self.grid.shape[0] * self.grid.shape[1],
                                      self.embed_dims)
        # self.bev_query = nn.Parameter(torch.Tensor(self.grid.shape[0] * self.grid.shape[1],
        #                                            self.embed_dims))
>>>>>>> 0225605a
        self.init_layers()

    def init_layers(self):

        """Initialize layers of the DeformableDer3DTransformer."""
        self.reference_points = nn.Linear(self.embed_dims, 3)

        """ Generate bev_query_pos to bev_qyery
                Input:  query_bev_pos: [x_range, y_range, bs, 2] -> [x_range * y_range, bs, 2]
                output: bev_query: [x_range * y_range, C] -> [x_range * y_range, bs, C]
        """ 
        # self.grid_to_query = nn.Sequential(
        #     nn.Linear(2, self.embed_dims),
        #     nn.GELU(),
        #     nn.Linear(self.embed_dims, self.embed_dims),
        #     )

        nn.init.uniform_(self.bev_pos_emb_x.weight)
        nn.init.uniform_(self.bev_pos_emb_y.weight)

    def init_weights(self):
        """Initialize the transformer weights."""
        for p in self.parameters():
            if p.dim() > 1:
                nn.init.xavier_uniform_(p)
        for m in self.modules():
            if isinstance(m, MultiScaleDeformableAttention):
                m.init_weights()
            if isinstance(m, DeformableCrossAttention):
                m.init_weight()
            if isinstance(m, Detr3DCrossAtten):
                m.init_weight()
            # if isinstance(m, SpatialCrossAttention):
            #     m.init_weight()
        xavier_init(self.reference_points, distribution='uniform', bias=0.)
<<<<<<< HEAD
        # xavier_init(self.grid_to_query, distribution='uniform', bias=0.)
        # normal_(self.bev_query)

=======
>>>>>>> 0225605a

    def init_grid(self, grid_size, pc_range):
        """Initializes Grid Generator for frustum features
        Args:
            grid_size (list): Voxel shape [X, Y, Z]
            pc_range (list): Voxelization point cloud range [X_min, Y_min, Z_min, X_max, Y_max, Z_max]
        """
        self.grid_size = torch.tensor(grid_size)
        pc_range = torch.tensor(pc_range).reshape(2, 3)
        self.pc_min = pc_range[0]
        self.pc_max = pc_range[1]
        num_xyz_points = ((self.pc_max - self.pc_min) // self.grid_size).long()
        # print(f'num_xyz_points: {num_xyz_points}')
        x, y, z = [torch.linspace(pc_min, pc_max, num_points)
                   for pc_min, pc_max, num_points, size in zip(self.pc_min, self.pc_max, num_xyz_points, self.grid_size)]
        # Warning: the indexing of this function is 'ij'. According to torch documentation, the default behaviour of `torch.meshgrid` will be changed to 'xy', so this function will be failed in the future.
        yy, xx = torch.meshgrid(y, x)
        # This shape meets the [H, W] format of BEV map
        # [Y, X, 2]
        xy_map = torch.stack([xx, yy], dim=-1)

        x_index = torch.linspace(0, 1, num_xyz_points[0])
        y_index = torch.linspace(0, 1, num_xyz_points[1])
        yy_index, xx_index = torch.meshgrid(y_index, x_index)
        # This shape meets the [H, W] format of BEV map
        # [Y, X, 2]
        xy_index = torch.stack([xx_index, yy_index], dim=-1)
        assert xy_map.shape == xy_index.shape
        return xy_map, xy_index
<<<<<<< HEAD

    def generate_PE_learned(self, query_bev_pos):
        # query_bev_pos = query_bev_pos.long()
        y_range, x_range = query_bev_pos.shape[:2]

        y = torch.arange(y_range, device=query_bev_pos.device)
        x = torch.arange(x_range, device=query_bev_pos.device)
        # x_emb = self.bev_pos_emb_x(query_bev_pos[..., 0])
        # y_emb = self.bev_pos_emb_y(query_bev_pos[..., 1])
        x_emb = self.bev_pos_emb_x(x)
        y_emb = self.bev_pos_emb_y(y)

        pos_emb = torch.cat([
            x_emb.unsqueeze(0).repeat(y_range, 1, 1),
            y_emb.unsqueeze(1).repeat(1, x_range, 1),
        ], dim=-1)
        # pos_emb = torch.stack([y_emb, x_emb], dim=-1)
        
        return pos_emb
=======
>>>>>>> 0225605a

    def forward(self,
                mlvl_feats,
                mlvl_masks,
                query_embed,
                mlvl_pos_embeds,
                img_metas,
                reg_branches=None,
                **kwargs):
        """Forward function for `DeformableDetr3DTransformer`.
        Args:
            mlvl_feats (list(Tensor)): Input queries from
                different level. Each element has shape
                `[B, num_cameras, C, H_i, W_i]`
            query_embed (Tensor): The query embedding for decoder,
                with shape [num_query, c].
            mlvl_pos_embeds (list(Tensor)): The positional encoding
                of feats from different level, has the shape
                 [B, embed_dims, h, w].
            reg_branches (obj:`nn.ModuleList`): Regression heads for
                feature maps from each decoder layer. Only would
                be passed when
                `with_box_refine` is True. Default to None.
        Returns:
            tuple[Tensor]: results of decoder containing the following tensor.
                - inter_states: Outputs from decoder. If
                    return_intermediate_dec is True output has shape \
                      (num_dec_layers, bs, num_query, embed_dims), else has \
                      shape (1, bs, num_query, embed_dims).
                - init_reference_out: The initial value of reference \
                    points, has shape (bs, num_queries, 4).
                - inter_references_out: The internal value of reference \
                    points in decoder, has shape \
                    (num_dec_layers, bs, num_query, embed_dims)

        """
        assert query_embed is not None

        # Check parameters
        bs = mlvl_feats[0].size(0)
<<<<<<< HEAD
        # query_bev_pos: [y_range, x_range, 2] -> [y_range, x_range, bs, 2] -> [x_range * y_range, bs, 2]
        query_bev_pos = self.grid.clone().unsqueeze(2).repeat_interleave(bs, 2).flatten(0, 1).to(mlvl_feats[0].device)

        # bev_pos_emb: [y_range, x_range, C]
        bev_pos_emb = self.generate_PE_learned(self.grid.clone().to(mlvl_feats[0].device))

        # # query_bev_pos: 
        # query_bev_pos = query_bev_pos

        # bev_query: [y_range * x_range, C] -> [x_range * y_range, bs, C]
        # bev_query = self.bev_query.weight.unsqueeze(1).repeat_interleave(bs, 1).to(mlvl_feats[0].device)
        # bev_query = self.grid_to_query(query_bev_pos)
        bev_query = bev_pos_emb.unsqueeze(2).repeat_interleave(bs, 2).flatten(0, 1)
        # print(f'bev_query: {bev_query.shape}')

        # mlvl_masks[0]: [B, embed_dims, h, w].
=======
        # [y_range, x_range, 2] -> [y_range, x_range, bs, 2] -> [y_range * x_range, bs, 2]
        query_bev_pos = self.grid.unsqueeze(2).repeat_interleave(bs, 2).flatten(0, 1).to(mlvl_feats[0].device)

        # [y_range * x_range, C] -> [y_range * x_range, bs, C]
        bev_query = self.bev_query.weight.unsqueeze(1).repeat_interleave(bs, 1).to(mlvl_feats[0].device)
>>>>>>> 0225605a

        # encoder
        ###
        # value[i]: [num_cameras, \sum_{i=0}^{L} H_i * W_i, B, C]
        # spatial_shapes: [num_levels, 2]
        # level_start_index: [num_levels, ]
        value, spatial_shapes, level_start_index = flatten_features(mlvl_feats)

        # [y_range, x_range, 2] -> [y_range * x_range, 2] -> [bs, y_range * x_range, 2] -> [bs, y_range * x_range, 1, 2]
        self_attn_reference_points = self.normalized_grid_index.flatten(0, 1).unsqueeze(0).repeat_interleave(bs, 0).unsqueeze(2).to(mlvl_feats[0].device)

        # [y_range * x_range, bs, embed_dims]
        bev_memory = self.encoder(
            query=bev_query,
            value=value,
            grid_shape=self.grid.shape[:2],
            self_attn_args=dict(
                reference_points=self_attn_reference_points,
                spatial_shapes=spatial_shapes.new_tensor([[self.grid.shape[0], self.grid.shape[1]]]),
                level_start_index=level_start_index.new_tensor([0, self.grid.shape[0] * self.grid.shape[1]])
            ),
            cross_attn_args=dict(
                query_bev_pos=query_bev_pos,
                spatial_shapes=spatial_shapes,
                level_start_index=level_start_index,
            ),
            img_metas=img_metas,
        )
        # print(f'bev_memory: {bev_memory.shape}')

        ###

        # Modified from only decoder

        # query: [num_query, bs, embed_dims]
        # query_pos: [num_query, bs, embed_dims]
        query_pos, query = torch.split(query_embed, self.embed_dims, dim=-1)
        query_pos = query_pos.unsqueeze(1).repeat_interleave(bs, 1)
        query = query.unsqueeze(1).repeat_interleave(bs, 1)
        # reference_points: [bs, num_query, 3]
        reference_points = self.reference_points(query_pos).sigmoid().transpose(0, 1)
        init_reference_out = reference_points

        # inter_states: [num_query, bs, embed_dims]
        # inter_references: [bs, num_query, 3]
        inter_states, inter_references = self.decoder(
            query=query,
            key=None,
            value=bev_memory,
            query_pos=query_pos,
            reference_points=reference_points,
            spatial_shapes=spatial_shapes.new_tensor([[self.grid.shape[0], self.grid.shape[1]]]),
            level_start_index=level_start_index.new_tensor([0, self.grid.shape[0] * self.grid.shape[1]]),
            reg_branches=reg_branches,
            **kwargs
        )
        # print(f'inter_states: {inter_states.shape}')
        # print(f'inter_references: {inter_references.shape}')
        # inter_states, inter_references = self.decoder(
        # query=query,
        # key=None,
        # value=value,
        # query_pos=query_pos,
        # mlvl_feats=mlvl_feats,
        # reference_points=reference_points,
        # spatial_shapes=spatial_shapes,
        # level_start_index=level_start_index,
        # reg_branches=reg_branches,
        # img_metas=img_metas,
        # **kwargs)

        inter_references_out = inter_references
        return inter_states, init_reference_out, inter_references_out


@TRANSFORMER_LAYER.register_module()
class DeformableDetr3DTransformerLayer(BaseTransformerLayer):
    """DeformableDetr3DTransformerLayer for vision transformer.

    It can be built from `mmcv.ConfigDict` and support more flexible
    customization, for example, using any number of `FFN or LN ` and
    use different kinds of `attention` by specifying a list of `ConfigDict`
    named `attn_cfgs`. It is worth mentioning that it supports `prenorm`
    when you specifying `norm` as the first element of `operation_order`.
    More details about the `prenorm`: `On Layer Normalization in the
    Transformer Architecture <https://arxiv.org/abs/2002.04745>`_ .

    Args:
        attn_cfgs (list[`mmcv.ConfigDict`] | obj:`mmcv.ConfigDict` | None )):
            Configs for `self_attention` or `cross_attention` modules,
            The order of the configs in the list should be consistent with
            corresponding attentions in operation_order.
            If it is a dict, all of the attention modules in operation_order
            will be built with this config. Default: None.
        ffn_cfgs (list[`mmcv.ConfigDict`] | obj:`mmcv.ConfigDict` | None )):
            Configs for FFN, The order of the configs in the list should be
            consistent with corresponding ffn in operation_order.
            If it is a dict, all of the attention modules in operation_order
            will be built with this config.
        operation_order (tuple[str]): The execution order of operation
            in transformer. Such as ('self_attn', 'norm', 'ffn', 'norm').
            Support `prenorm` when you specifying first element as `norm`.
            Default: None.
        norm_cfg (dict): Config dict for normalization layer.
            Default: dict(type='LN').
        init_cfg (obj:`mmcv.ConfigDict`): The Config for initialization.
            Default: None.
        batch_first (bool): Key, Query and Value are shape
            of (batch, n, embed_dim)
            or (n, batch, embed_dim). Default to False.
    """

    def __init__(self,
                 attn_cfgs=None,
                 ffn_cfgs=dict(
                     type='FFN',
                     embed_dims=256,
                     feedforward_channels=1024,
                     num_fcs=2,
                     ffn_drop=0.,
                     act_cfg=dict(type='ReLU', inplace=True),
                 ),
                 operation_order=None,
                 norm_cfg=dict(type='LN'),
                 init_cfg=None,
                 batch_first=False,
                 **kwargs):
        super().__init__(
            attn_cfgs=attn_cfgs,
            ffn_cfgs=ffn_cfgs,
            operation_order=operation_order,
            norm_cfg=norm_cfg,
            batch_first=batch_first,
            init_cfg=init_cfg,
            **kwargs
        )

    def forward(self,
                query: Tensor,
                key: Optional[Tensor] = None,
                value: Optional[Tensor] = None,
                query_pos: Optional[Tensor] = None,
                key_pos: Optional[Tensor] = None,
                attn_masks: Optional[Tensor] = None,
                query_key_padding_mask: Optional[Tensor] = None,
                key_padding_mask: Optional[Tensor] = None,
                self_attn_args=dict(),
                cross_attn_args=dict(),
                **kwargs):
        """Forward function for `TransformerDecoderLayer`.

        **kwargs contains some specific arguments of attentions.

        Args:
            query (Tensor): The input query with shape
                [num_queries, bs, embed_dims] if
                self.batch_first is False, else
                [bs, num_queries embed_dims].
            key (Tensor): The key tensor with shape [num_keys, bs,
                embed_dims] if self.batch_first is False, else
                [bs, num_keys, embed_dims] .
            value (Tensor): The value tensor with same shape as `key`.
            query_pos (Tensor): The positional encoding for `query`.
                Default: None.
            key_pos (Tensor): The positional encoding for `key`.
                Default: None.
            attn_masks (List[Tensor] | None): 2D Tensor used in
                calculation of corresponding attention. The length of
                it should equal to the number of `attention` in
                `operation_order`. Default: None.
            query_key_padding_mask (Tensor): ByteTensor for `query`, with
                shape [bs, num_queries]. Only used in `self_attn` layer.
                Defaults to None.
            key_padding_mask (Tensor): ByteTensor for `query`, with
                shape [bs, num_keys]. Default: None.
            self_attn_args (Dict): Additional arguments passed to the self-attention module.
            cross_attn_args (Dict): Additional arguments passed to the cross-attention module.
        Returns:
            Tensor: forwarded results with shape [num_queries, bs, embed_dims].
        """
        norm_index = 0
        attn_index = 0
        ffn_index = 0
        identity = query
        if attn_masks is None:
            attn_masks = [None for _ in range(self.num_attn)]
        elif isinstance(attn_masks, torch.Tensor):
            attn_masks = [
                copy.deepcopy(attn_masks) for _ in range(self.num_attn)
            ]
            warnings.warn(f'Use same attn_mask in all attentions in '
                          f'{self.__class__.__name__} ')
        else:
            assert len(attn_masks) == self.num_attn, f'The length of ' \
                f'attn_masks {len(attn_masks)} must be equal ' \
                f'to the number of attention in ' \
                f'operation_order {self.num_attn}'

        for layer in self.operation_order:
            if layer == 'self_attn':
                temp_key = temp_value = query
                query = self.attentions[attn_index](
                    query,
                    temp_key,
                    temp_value,
                    identity if self.pre_norm else None,
                    query_pos=query_pos,
                    key_pos=query_pos,
                    attn_mask=attn_masks[attn_index],
                    key_padding_mask=query_key_padding_mask,
                    **self_attn_args,
                    **kwargs)
                attn_index += 1
                identity = query

            elif layer == 'norm':
                query = self.norms[norm_index](query)
                norm_index += 1

            elif layer == 'cross_attn':
                query = self.attentions[attn_index](
                    query,
                    key,
                    value,
                    identity if self.pre_norm else None,
                    query_pos=query_pos,
                    key_pos=key_pos,
                    attn_mask=attn_masks[attn_index],
                    key_padding_mask=key_padding_mask,
                    **cross_attn_args,
                    **kwargs)
                attn_index += 1
                identity = query

            elif layer == 'ffn':
                query = self.ffns[ffn_index](
                    query, identity if self.pre_norm else None)
                ffn_index += 1

        return query


@TRANSFORMER_LAYER_SEQUENCE.register_module()
class DeformableDetr3DTransformerDecoder(TransformerLayerSequence):
    """Implements the decoder in DeformableDetr3DTransformerDecoder.
    Args:
        return_intermediate (bool): Whether to return intermediate outputs.
        coder_norm_cfg (dict): Config of last normalization layer. Default：
            `LN`.
    """

    def __init__(self, *args, return_intermediate=False, **kwargs):
        super(DeformableDetr3DTransformerDecoder, self).__init__(*args, **kwargs)
        self.return_intermediate = return_intermediate

    def forward(
        self,
        query: Tensor,
        key: Tensor,
        value: Tensor,
        reference_points: Tensor,
        spatial_shapes: Tensor,
        level_start_index: Tensor,
        reg_branches: Optional[nn.Module] = None,
        **kwargs
    ):
        """Forward function for `DeformableDetr3DTransformerDecoder`.
        Args:
            query (Tensor): Input query with shape
                `[num_query, bs, embed_dims]`.
            reference_points (Tensor): The reference
                points of offset. has shape
                `[bs, num_query, 3]`
            reg_branch: (obj:`nn.ModuleList`): Used for
                refining the regression results. Only would
                be passed when with_box_refine is True,
                otherwise would be passed a `None`.
        Returns:
            output(Tensor):
                `[num_query, B, embed_dims]`
            reference_points (Tensor): The reference
                points of offset. has shape
                `[bs, num_query, 3)]`
        """
        output = query
        intermediate = []
        intermediate_reference_points = []
        for lid, layer in enumerate(self.layers):
            reference_points_input = reference_points
            output = layer(
                output,
                key=key,
                value=value,
                reference_points=reference_points_input[..., None, :2],
                spatial_shapes=spatial_shapes,
                level_start_index=level_start_index,
                **kwargs)
            output = output.permute(1, 0, 2)

            if reg_branches is not None:
                tmp = reg_branches[lid](output)

                assert reference_points.shape[-1] == 3

                new_reference_points = torch.zeros_like(reference_points)
                new_reference_points[..., :2] = tmp[
                    ..., :2] + inverse_sigmoid(reference_points[..., :2])
                new_reference_points[..., 2:3] = tmp[
                    ..., 4:5] + inverse_sigmoid(reference_points[..., 2:3])

                new_reference_points = new_reference_points.sigmoid()

                reference_points = new_reference_points.detach()

            output = output.permute(1, 0, 2)
            if self.return_intermediate:
                intermediate.append(output)
                intermediate_reference_points.append(reference_points)

        if self.return_intermediate:
            return torch.stack(intermediate), torch.stack(
                intermediate_reference_points)

        return output, reference_points<|MERGE_RESOLUTION|>--- conflicted
+++ resolved
@@ -166,20 +166,13 @@
         """
         self.grid, self.normalized_grid_index = self.init_grid(grid_size=grid_size, pc_range=pc_range)
         # bev_query: [y_range * x_range, C]
-<<<<<<< HEAD
-        # self.bev_query = nn.Embedding(self.grid.shape[0] * self.grid.shape[1],
-        #                               self.embed_dims)
-        # self.bev_query = nn.Parameter(torch.Tensor(self.grid.shape[0] * self.grid.shape[1],
-        #                                            self.embed_dims))
-        self.bev_pos_emb_x = nn.Embedding(self.grid.shape[1], self.embed_dims // 2)
-        self.bev_pos_emb_y = nn.Embedding(self.grid.shape[0], self.embed_dims // 2)
-
-=======
         self.bev_query = nn.Embedding(self.grid.shape[0] * self.grid.shape[1],
                                       self.embed_dims)
         # self.bev_query = nn.Parameter(torch.Tensor(self.grid.shape[0] * self.grid.shape[1],
         #                                            self.embed_dims))
->>>>>>> 0225605a
+        # self.bev_pos_emb_x = nn.Embedding(self.grid.shape[1], self.embed_dims // 2)
+        # self.bev_pos_emb_y = nn.Embedding(self.grid.shape[0], self.embed_dims // 2)
+
         self.init_layers()
 
     def init_layers(self):
@@ -197,8 +190,8 @@
         #     nn.Linear(self.embed_dims, self.embed_dims),
         #     )
 
-        nn.init.uniform_(self.bev_pos_emb_x.weight)
-        nn.init.uniform_(self.bev_pos_emb_y.weight)
+        # nn.init.uniform_(self.bev_pos_emb_x.weight)
+        # nn.init.uniform_(self.bev_pos_emb_y.weight)
 
     def init_weights(self):
         """Initialize the transformer weights."""
@@ -215,12 +208,9 @@
             # if isinstance(m, SpatialCrossAttention):
             #     m.init_weight()
         xavier_init(self.reference_points, distribution='uniform', bias=0.)
-<<<<<<< HEAD
         # xavier_init(self.grid_to_query, distribution='uniform', bias=0.)
         # normal_(self.bev_query)
 
-=======
->>>>>>> 0225605a
 
     def init_grid(self, grid_size, pc_range):
         """Initializes Grid Generator for frustum features
@@ -250,28 +240,25 @@
         xy_index = torch.stack([xx_index, yy_index], dim=-1)
         assert xy_map.shape == xy_index.shape
         return xy_map, xy_index
-<<<<<<< HEAD
-
-    def generate_PE_learned(self, query_bev_pos):
-        # query_bev_pos = query_bev_pos.long()
-        y_range, x_range = query_bev_pos.shape[:2]
-
-        y = torch.arange(y_range, device=query_bev_pos.device)
-        x = torch.arange(x_range, device=query_bev_pos.device)
-        # x_emb = self.bev_pos_emb_x(query_bev_pos[..., 0])
-        # y_emb = self.bev_pos_emb_y(query_bev_pos[..., 1])
-        x_emb = self.bev_pos_emb_x(x)
-        y_emb = self.bev_pos_emb_y(y)
-
-        pos_emb = torch.cat([
-            x_emb.unsqueeze(0).repeat(y_range, 1, 1),
-            y_emb.unsqueeze(1).repeat(1, x_range, 1),
-        ], dim=-1)
-        # pos_emb = torch.stack([y_emb, x_emb], dim=-1)
+
+    # def generate_PE_learned(self, query_bev_pos):
+    #     # query_bev_pos = query_bev_pos.long()
+    #     y_range, x_range = query_bev_pos.shape[:2]
+
+    #     y = torch.arange(y_range, device=query_bev_pos.device)
+    #     x = torch.arange(x_range, device=query_bev_pos.device)
+    #     # x_emb = self.bev_pos_emb_x(query_bev_pos[..., 0])
+    #     # y_emb = self.bev_pos_emb_y(query_bev_pos[..., 1])
+    #     x_emb = self.bev_pos_emb_x(x)
+    #     y_emb = self.bev_pos_emb_y(y)
+
+    #     pos_emb = torch.cat([
+    #         x_emb.unsqueeze(0).repeat(y_range, 1, 1),
+    #         y_emb.unsqueeze(1).repeat(1, x_range, 1),
+    #     ], dim=-1)
+    #     # pos_emb = torch.stack([y_emb, x_emb], dim=-1)
         
-        return pos_emb
-=======
->>>>>>> 0225605a
+    #     return pos_emb
 
     def forward(self,
                 mlvl_feats,
@@ -312,30 +299,19 @@
 
         # Check parameters
         bs = mlvl_feats[0].size(0)
-<<<<<<< HEAD
         # query_bev_pos: [y_range, x_range, 2] -> [y_range, x_range, bs, 2] -> [x_range * y_range, bs, 2]
         query_bev_pos = self.grid.clone().unsqueeze(2).repeat_interleave(bs, 2).flatten(0, 1).to(mlvl_feats[0].device)
 
         # bev_pos_emb: [y_range, x_range, C]
-        bev_pos_emb = self.generate_PE_learned(self.grid.clone().to(mlvl_feats[0].device))
-
-        # # query_bev_pos: 
-        # query_bev_pos = query_bev_pos
+        # bev_pos_emb = self.generate_PE_learned(self.grid.clone().to(mlvl_feats[0].device))
 
         # bev_query: [y_range * x_range, C] -> [x_range * y_range, bs, C]
-        # bev_query = self.bev_query.weight.unsqueeze(1).repeat_interleave(bs, 1).to(mlvl_feats[0].device)
+        bev_query = self.bev_query.weight.unsqueeze(1).repeat_interleave(bs, 1).to(mlvl_feats[0].device)
         # bev_query = self.grid_to_query(query_bev_pos)
-        bev_query = bev_pos_emb.unsqueeze(2).repeat_interleave(bs, 2).flatten(0, 1)
+        # bev_query = bev_pos_emb.unsqueeze(2).repeat_interleave(bs, 2).flatten(0, 1)
         # print(f'bev_query: {bev_query.shape}')
 
         # mlvl_masks[0]: [B, embed_dims, h, w].
-=======
-        # [y_range, x_range, 2] -> [y_range, x_range, bs, 2] -> [y_range * x_range, bs, 2]
-        query_bev_pos = self.grid.unsqueeze(2).repeat_interleave(bs, 2).flatten(0, 1).to(mlvl_feats[0].device)
-
-        # [y_range * x_range, C] -> [y_range * x_range, bs, C]
-        bev_query = self.bev_query.weight.unsqueeze(1).repeat_interleave(bs, 1).to(mlvl_feats[0].device)
->>>>>>> 0225605a
 
         # encoder
         ###
